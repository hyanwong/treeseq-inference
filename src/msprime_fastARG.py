--- conflicted
+++ resolved
@@ -29,31 +29,12 @@
         print(pos, "".join((str(v) for v in row)), sep="\t", file=fastARG_filehandle)
     fastARG_filehandle.flush()
 
-<<<<<<< HEAD
-def get_cmd(executable, input_file, seed):
-    exe = [str(executable), 'build', input_file]
+def get_cmd(executable, fastARG_in, seed):
+    files = [fastARG_in.name if hasattr(fastARG_in, "name") else fastARG_in]
+    exe = [str(executable), 'build'] + files
     if seed is not None:
         exe += ['-s', str(int(seed))]
     return exe
-=======
-def run_fastARG(executable, fastARG_in, fastARG_out_filehandle, seed=None, status_to=sys.stdout):
-    """
-    run the fastARG executable on fastARG_in (which can be a filename or filehandle with .name attr)
-    """
-    import time
-    if status_to:
-        print("== Running fastARG ==", file=status_to)
-    from subprocess import call
-    exe = [str(executable), 'build']
-    if seed:
-        exe += ['-s', str(int(seed))]
-    start_time = time.time()
-    call(exe + [fastARG_in.name if hasattr(fastARG_in, "name") else fastARG_in], stdout=fastARG_out_filehandle)
-    end_time = time.time()
-    memory = 0 #TO DO
-    fastARG_out_filehandle.flush()
-    return (end_time-start_time, memory)
->>>>>>> 2d1b1ea7
 
 def variant_positions_from_fastARGin_name(fastARG_in):
     with open(fastARG_in) as fastARG_in_filehandle:
